--- conflicted
+++ resolved
@@ -127,7 +127,6 @@
         float_send_left[5,:] = species.uz[selec_left]
         float_send_left[6,:] = species.inv_gamma[selec_left]
         float_send_left[7,:] = species.w[selec_left]
-<<<<<<< HEAD
         i_attr = 0
         if species.tracker is not None:
             uint_send_left[i_attr,:] = species.tracker.id[selec_left]
@@ -136,10 +135,6 @@
             uint_send_left[i_attr,:] = \
                 species.ionizer.ionization_level[selec_left]
             float_send_left[8,:] = species.ionizer.neutral_weight[selec_left]
-=======
-        if species.tracker is not None:
-            uint_send_left[0,:] = species.tracker.id[selec_left]
->>>>>>> 0ec48249
     else:
         # No need to allocate and copy data ; return an empty array
         float_send_left = np.empty((n_float, 0), dtype=np.float64)
@@ -158,7 +153,6 @@
         float_send_right[5,:] = species.uz[selec_right]
         float_send_right[6,:] = species.inv_gamma[selec_right]
         float_send_right[7,:] = species.w[selec_right]
-<<<<<<< HEAD
         i_attr = 0
         if species.tracker is not None:
             uint_send_right[i_attr,:] = species.tracker.id[selec_right]
@@ -167,10 +161,6 @@
             uint_send_right[i_attr,:] = \
                 species.ionizer.ionization_level[selec_right]
             float_send_right[8,:] = species.ionizer.neutral_weight[selec_right]
-=======
-        if species.tracker is not None:
-            uint_send_right[0,:] = species.tracker.id[selec_right]
->>>>>>> 0ec48249
     else:
         # No need to allocate and copy data ; return an empty array
         float_send_right = np.empty((n_float, 0), dtype = np.float64)
@@ -189,14 +179,11 @@
     species.w = species.w[selec_stay]
     if species.tracker is not None:
         species.tracker.id = species.tracker.id[selec_stay]
-<<<<<<< HEAD
     if species.ionizer is not None:
         species.ionizer.neutral_weight = \
             species.ionizer.neutral_weight[selec_stay]
         species.ionizer.ionization_level = \
             species.ionizer.ionization_level[selec_stay]
-=======
->>>>>>> 0ec48249
 
     # Return the sending buffers
     return(float_send_left, float_send_right, uint_send_left, uint_send_right)
@@ -299,7 +286,6 @@
 
     # Get the threads per block and the blocks per grid
     dim_grid_1d, dim_block_1d = cuda_tpb_bpg_1d( species.Ntot )
-<<<<<<< HEAD
     # Float quantities:
     # Build list of float attributes to copy
     attr_list = [ (species,'x'), (species,'y'), (species,'z'),
@@ -309,12 +295,6 @@
         attr_list.append( (species.ionizer,'neutral_weight') )
     # Loop through the float attributes
     for i_attr in range(n_float):
-=======
-    # Iterate over particle attributes
-    i_attr = 0
-    # Float quantities:
-    for attr in ['x', 'y', 'z', 'ux', 'uy', 'uz', 'inv_gamma', 'w' ]:
->>>>>>> 0ec48249
         # Initialize 3 buffer arrays on the GPU (need to be initialized
         # inside the loop, as `copy_to_host` invalidates these arrays)
         left_buffer = cuda.device_array((N_send_l,), dtype=np.float64)
@@ -336,7 +316,6 @@
             left_buffer.copy_to_host( float_send_left[i_attr] )
         if right_proc is not None:
             right_buffer.copy_to_host( float_send_right[i_attr] )
-<<<<<<< HEAD
 
     # Integer quantities:
     if n_int > 0:
@@ -362,10 +341,6 @@
             left_buffer.copy_to_host( uint_send_left[i_attr] )
         if right_proc is not None:
             right_buffer.copy_to_host( uint_send_right[i_attr] )
-=======
-        # Increment the buffer index
-        i_attr += 1
->>>>>>> 0ec48249
 
     # Integer quantities:
     if species.tracker is not None:
@@ -435,13 +410,8 @@
         species.cell_idx = cuda.device_array( shape, dtype=np.int32 )
         species.sorted_idx = cuda.device_array( shape, dtype=np.int32 )
         species.sorting_buffer = cuda.device_array( shape, dtype=np.float64 )
-<<<<<<< HEAD
         if species.n_integer_quantities > 0:
             species.int_sorting_buffer = \
-=======
-        if species.tracker is not None:
-            species.tracker.sorting_buffer = \
->>>>>>> 0ec48249
                 cuda.device_array( shape, dtype=np.uint64 )
     else:
         # Reallocate empty field-on-particle arrays on the CPU
@@ -451,16 +421,6 @@
         species.Bx = np.empty(species.Ntot, dtype=np.float64)
         species.By = np.empty(species.Ntot, dtype=np.float64)
         species.Bz = np.empty(species.Ntot, dtype=np.float64)
-<<<<<<< HEAD
-=======
-        # Reallocate empty auxiliary sorting arrays on the CPU
-        species.cell_idx = np.empty( species.Ntot, dtype=np.int32 )
-        species.sorted_idx = np.empty( species.Ntot, dtype=np.int32 )
-        species.sorting_buffer = np.empty( species.Ntot, dtype=np.float64 )
-        if species.tracker is not None:
-            species.tracker.sorting_buffer = \
-                np.empty( species.Ntot, dtype=np.uint64 )
->>>>>>> 0ec48249
 
     # The particles are unsorted after adding new particles.
     species.sorted = False
@@ -494,7 +454,6 @@
     species.inv_gamma = \
         np.hstack((float_recv_left[6], species.inv_gamma, float_recv_right[6]))
     species.w = np.hstack((float_recv_left[7], species.w, float_recv_right[7]))
-<<<<<<< HEAD
     i_attr = 0
     if species.tracker is not None:
         species.tracker.id = np.hstack( (uint_recv_left[i_attr],
@@ -505,11 +464,6 @@
             species.ionizer.ionization_level, uint_recv_right[i_attr]))
         species.ionizer.neutral_weight = np.hstack( (float_recv_left[8],
             species.ionizer.neutral_weight, float_recv_right[8]))
-=======
-    if species.tracker is not None:
-        species.tracker.id = np.hstack(
-            (uint_recv_left[0], species.tracker.id, uint_recv_right[0]))
->>>>>>> 0ec48249
 
     # Adapt the total number of particles
     species.Ntot = species.Ntot + float_recv_left.shape[1] \
@@ -542,7 +496,6 @@
     dim_grid_1d, dim_block_1d = cuda_tpb_bpg_1d( new_Ntot )
 
     # Iterate over particle attributes
-<<<<<<< HEAD
     # Build list of float attributes to copy
     attr_list = [ (species,'x'), (species,'y'), (species,'z'), \
                   (species,'ux'), (species,'uy'), (species,'uz'), \
@@ -551,11 +504,6 @@
         attr_list += [ (species.ionizer, 'neutral_weight') ]
     # Loop through the float quantities
     for i_attr in range( len(attr_list) ):
-=======
-    # Float quantities
-    i_attr = 0
-    for attr in ['x', 'y', 'z', 'ux', 'uy', 'uz', 'inv_gamma', 'w']:
->>>>>>> 0ec48249
         # Copy the proper buffers to the GPU
         left_buffer = cuda.to_device( float_recv_left[i_attr] )
         right_buffer = cuda.to_device( float_recv_right[i_attr] )
@@ -567,7 +515,6 @@
             particle_array, left_buffer, stay_buffer, right_buffer)
         # Assign the stay_buffer to the initial particle data array
         # and fill the sending buffers (if needed for MPI)
-<<<<<<< HEAD
         setattr(attr_list[i_attr][0], attr_list[i_attr][1], particle_array)
 
     # Build list of integer quantities to copy
@@ -576,6 +523,7 @@
         attr_list.append( (species.tracker,'id') )
     if species.ionizer is not None:
         attr_list.append( (species.ionizer,'ionization_level') )
+    # Loop through the integer quantities
     for i_attr in range( len(attr_list) ):
         # Copy the proper buffers to the GPU
         left_buffer = cuda.to_device( uint_recv_left[i_attr] )
@@ -589,22 +537,6 @@
         # Assign the stay_buffer to the initial particle data array
         # and fill the sending buffers (if needed for MPI)
         setattr(attr_list[i_attr][0], attr_list[i_attr][1], particle_array)
-=======
-        setattr(species, attr, particle_array)
-        # Increment the buffer index
-        i_attr += 1
-    # Integer quantities
-    if species.tracker is not None:
-        # Copy the proper buffers to the GPU
-        left_buffer = cuda.to_device( uint_recv_left[0] )
-        right_buffer = cuda.to_device( uint_recv_right[0] )
-        # Initialize the new particle array
-        particle_array = cuda.device_array( (new_Ntot,), dtype=np.uint64)
-        # Merge the arrays on the GPU
-        merge_buffers_to_particles[dim_grid_1d, dim_block_1d](
-            particle_array, left_buffer, species.tracker.id, right_buffer)
-        species.tracker.id = particle_array
->>>>>>> 0ec48249
 
     # Adapt the total number of particles
     species.Ntot = new_Ntot
