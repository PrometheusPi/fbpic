--- conflicted
+++ resolved
@@ -7,22 +7,11 @@
 """
 from numba import cuda
 
-<<<<<<< HEAD
-@cuda.jit
-def copy_EB_to_gpu_buffers( EB_left, EB_right,
-                            Er0, Et0, Ez0, Br0, Bt0, Bz0,
-                            Er1, Et1, Ez1, Br1, Bt1, Bz1,
-                            copy_left, copy_right, ng ):
-=======
-@cuda.jit('void( complex128[:,:,:], complex128[:,:,:], \
-                 complex128[:,:], complex128[:,:], complex128[:,:], \
-                 complex128[:,:], complex128[:,:], complex128[:,:], \
-                 int32, int32, int32, int32 )')
+@cuda.jit
 def copy_vec_to_gpu_buffer( vec_buffer_l, vec_buffer_r,
                             grid_0_r, grid_0_t, grid_0_z,
                             grid_1_r, grid_1_t, grid_1_z,
                             copy_left, copy_right, nz_start, nz_end ):
->>>>>>> 8559976c
     """
     Copy the ng inner domain cells of grid_0_r, ..., grid_1_z
     to the GPU buffer vec_buffer_l and vec_buffer_r.
@@ -83,20 +72,10 @@
                 vec_buffer_r[4, iz, ir] = grid_1_t[ iz_right, ir ]
                 vec_buffer_r[5, iz, ir] = grid_1_z[ iz_right, ir ]
 
-<<<<<<< HEAD
-@cuda.jit
-def copy_EB_from_gpu_buffers( EB_left, EB_right,
-                            Er0, Et0, Ez0, Br0, Bt0, Bz0,
-                            Er1, Et1, Ez1, Br1, Bt1, Bz1,
-                            copy_left, copy_right, ng ):
-=======
-@cuda.jit('void( complex128[:,:,:], complex128[:,:,:], \
-                 complex128[:,:], complex128[:,:], \
-                 int32, int32, int32, int32 )')
+@cuda.jit
 def copy_scal_to_gpu_buffer( scal_buffer_l, scal_buffer_r,
                              grid_0, grid_1,
                              copy_left, copy_right, nz_start, nz_end ):
->>>>>>> 8559976c
     """
     Copy the ng inner domain cells of grid_0, ..., grid_1
     to the GPU buffer scal_buffer_l and scal_buffer_r.
@@ -149,21 +128,11 @@
                 scal_buffer_r[0, iz, ir] = grid_0[ iz_right, ir ]
                 scal_buffer_r[1, iz, ir] = grid_1[ iz_right, ir ]
 
-<<<<<<< HEAD
-@cuda.jit
-def copy_J_to_gpu_buffers( J_left, J_right,
-                            Jr0, Jt0, Jz0, Jr1, Jt1, Jz1,
-                            copy_left, copy_right, ng ):
-=======
-@cuda.jit('void( complex128[:,:,:], complex128[:,:,:], \
-                 complex128[:,:], complex128[:,:], complex128[:,:], \
-                 complex128[:,:], complex128[:,:], complex128[:,:], \
-                 int32, int32, int32, int32 )')
+@cuda.jit
 def replace_vec_from_gpu_buffer( vec_buffer_l, vec_buffer_r,
                                  grid_0_r, grid_0_t, grid_0_z,
                                  grid_1_r, grid_1_t, grid_1_z,
                                  copy_left, copy_right, nz_start, nz_end ):
->>>>>>> 8559976c
     """
     Replace a region (guard region) of grid_0_r, ..., grid_1_z
     by the GPU buffer vec_buffer_l and vec_buffer_r.
@@ -222,19 +191,10 @@
                 grid_1_t[ iz_right, ir ] = vec_buffer_r[4, iz, ir]
                 grid_1_z[ iz_right, ir ] = vec_buffer_r[5, iz, ir]
 
-<<<<<<< HEAD
-@cuda.jit
-def add_J_from_gpu_buffers( J_left, J_right,
-                            Jr0, Jt0, Jz0, Jr1, Jt1, Jz1,
-                            copy_left, copy_right, ng ):
-=======
-@cuda.jit('void( complex128[:,:,:], complex128[:,:,:], \
-                 complex128[:,:], complex128[:,:], \
-                 int32, int32, int32, int32 )')
+@cuda.jit
 def replace_scal_from_gpu_buffer( scal_buffer_l, scal_buffer_r,
                                  grid_0, grid_1,
                                  copy_left, copy_right, nz_start, nz_end ):
->>>>>>> 8559976c
     """
     Replace a region (guard region) of grid_0, ..., grid_1
     by the GPU buffer scal_buffer_l and scal_buffer_r.
@@ -286,20 +246,11 @@
                 grid_1[ iz_right, ir ] = scal_buffer_r[1, iz, ir]
 
 
-<<<<<<< HEAD
-@cuda.jit
-def copy_rho_to_gpu_buffers( rho_left, rho_right, rho0, rho1,
-                            copy_left, copy_right, ng ):
-=======
-@cuda.jit('void( complex128[:,:,:], complex128[:,:,:], \
-                 complex128[:,:], complex128[:,:], complex128[:,:], \
-                 complex128[:,:], complex128[:,:], complex128[:,:], \
-                 int32, int32, int32, int32 )')
+@cuda.jit
 def add_vec_from_gpu_buffer( vec_buffer_l, vec_buffer_r,
                              grid_0_r, grid_0_t, grid_0_z,
                              grid_1_r, grid_1_t, grid_1_z,
                              copy_left, copy_right, nz_start, nz_end ):
->>>>>>> 8559976c
     """
     Add the the GPU buffer vec_buffer_l and vec_buffer_r
     to the vector field grids, grid_0_r, ..., grid_1_z.
@@ -358,18 +309,10 @@
                 grid_1_t[ iz_right, ir ] += vec_buffer_r[4, iz, ir]
                 grid_1_z[ iz_right, ir ] += vec_buffer_r[5, iz, ir]
 
-<<<<<<< HEAD
-@cuda.jit
-def add_rho_from_gpu_buffers( rho_left, rho_right, rho0, rho1,
-                            copy_left, copy_right, ng ):
-=======
-@cuda.jit('void( complex128[:,:,:], complex128[:,:,:], \
-                 complex128[:,:], complex128[:,:], \
-                 int32, int32, int32, int32 )')
+@cuda.jit
 def add_scal_from_gpu_buffer( scal_buffer_l, scal_buffer_r,
                               grid_0, grid_1,
                               copy_left, copy_right, nz_start, nz_end ):
->>>>>>> 8559976c
     """
     Add the the GPU buffer scal_buffer_l and scal_buffer_r
     to the scalar field grids, grid_0_r, ..., grid_1_z.
