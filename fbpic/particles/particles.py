"""
This file is part of the Fourier-Bessel Particle-In-Cell code (FB-PIC)
It defines the structure and methods associated with the particles.
"""
import numpy as np
from scipy.constants import c

# Load the utility methods
from .utility_methods import linear_weights, unalign_angles
# Load the standard numpy routines
from .numpy_methods import push_p_numpy, push_x_numpy, \
        gather_field_numpy, deposit_field_numpy

# If numba is installed, it can make the code much faster
try :
    from .numba_methods import push_p_numba, \
        gather_field_numba, deposit_field_numba
    numba_installed = True
except ImportError :
    numba_installed = False

# If numbapro is installed, it potentially allows to use a GPU
try :
    from fbpic.cuda_utils import cuda, cuda_tpb_bpg_1d, cuda_tpb_bpg_2d
    from .cuda_methods import push_p_gpu, push_x_gpu, \
        gather_field_gpu, deposit_rho_gpu, deposit_J_gpu, \
        write_sorting_buffer, cuda_deposition_arrays, \
        get_cell_idx_per_particle, sort_particles_per_cell, \
        reset_prefix_sum, incl_prefix_sum, add_rho, add_J
    cuda_installed = True
except ImportError:
    cuda_installed = False


class Particles(object) :
    """
    Class that contains the particles data of the simulation

    Main attributes
    ---------------
    - x, y, z : 1darrays containing the Cartesian positions
                of the macroparticles (in meters)
    - uz, uy, uz : 1darrays containing the unitless momenta
                (i.e. px/mc, py/mc, pz/mc)
    At the end or start of any PIC cycle, the momenta should be
    one half-timestep *behind* the position.
    """

    def __init__(self, q, m, n, Npz, zmin, zmax,
                    Npr, rmin, rmax, Nptheta, dt,
                    ux_m=0., uy_m=0., uz_m=0.,
                    ux_th=0., uy_th=0., uz_th=0., v_galilean=0., 
                    dens_func=None, continuous_injection=True,
                    use_numba=True, use_cuda=False, grid_shape=None ) :
        """
        Initialize a uniform set of particles

        Parameters
        ----------
        q : float (in Coulombs)
           Charge of the particle species

        m : float (in kg)
           Mass of the particle species

        n : float (in particles per m^3)
           Peak density of particles

        Npz : int
           Number of macroparticles along the z axis

        zmin, zmax : floats (in meters)
           z positions between which the particles are initialized

        Npr : int
           Number of macroparticles along the r axis

        rmin, rmax : floats (in meters)
           r positions between which the particles are initialized

        Nptheta : int
           Number of macroparticules along theta

        dt : float (in seconds)
           The timestep for the particle pusher
        
        v_galilean : float, optional
            The velocity of a Galilean frame in which
            the simulation is solved.

        ux_m, uy_m, uz_m: floats (dimensionless), optional
           Normalized mean momenta of the injected particles in each direction

        ux_th, uy_th, uz_th: floats (dimensionless), optional
           Normalized thermal momenta in each direction

        dens_func : callable, optional
           A function of the form :
           def dens_func( z, r ) ...
           where z and r are 1d arrays, and which returns
           a 1d array containing the density *relative to n*
           (i.e. a number between 0 and 1) at the given positions

        continuous_injection : bool, optional
           Whether to continuously inject the particles,
           in the case of a moving window

        use_numba : bool, optional
            Whether to use numba-compiled code on the CPU

        use_cuda : bool, optional
            Wether to use the GPU or not. Overrides use_numba.

        grid_shape: tuple, optional
            Needed when running on the GPU
            The shape of the local grid (including guard cells), i.e.
            a tuple of the form (Nz, Nr). This is needed in order
            to initialize the sorting of the particles per cell.
        """
        # Register the timestep
        self.dt = dt

        # Define wether or not to use the GPU
        self.use_cuda = use_cuda
        if (self.use_cuda==True) and (cuda_installed==False) :
            print '*** Cuda not available for the particles.'
            print '*** Performing the particle operations on the CPU.'
            self.use_cuda = False
        if self.use_cuda == True:
            print 'Using the GPU for the particles.'

        # Define whether or not to use numba on a CPU
        self.use_numba = use_numba
        if self.use_cuda == True :
            self.use_numba = False
        if (self.use_numba==True) and (numba_installed==False) :
            print 'Numba is not installed ; the code will be slow.'

        # Register the properties of the particles
        # (Necessary for the pusher, and when adding more particles later, )
        Ntot = Npz*Npr*Nptheta
        self.Ntot = Ntot
        self.q = q
        self.m = m
        self.n = n
        self.rmin = rmin
        self.rmax = rmax
        self.Npr = Npr
        self.Nptheta = Nptheta
        self.dens_func = dens_func
        self.continuous_injection = continuous_injection
<<<<<<< HEAD
        self.v_galilean = v_galilean
=======
>>>>>>> ff624a9a

        # Initialize the momenta
        self.uz = uz_m * np.ones(Ntot) + uz_th * np.random.normal(size=Ntot)
        self.ux = ux_m * np.ones(Ntot) + ux_th * np.random.normal(size=Ntot)
        self.uy = uy_m * np.ones(Ntot) + uy_th * np.random.normal(size=Ntot)
        self.inv_gamma = 1./np.sqrt(
            1 + self.ux**2 + self.uy**2 + self.uz**2 )

        # Initilialize the fields array (at the positions of the particles)
        self.Ez = np.zeros( Ntot )
        self.Ex = np.zeros( Ntot )
        self.Ey = np.zeros( Ntot )
        self.Bz = np.zeros( Ntot )
        self.Bx = np.zeros( Ntot )
        self.By = np.zeros( Ntot )

        # Allocate the positions and weights of the particles,
        # and fill them with values if the array is not empty
        self.x = np.empty( Ntot )
        self.y = np.empty( Ntot )
        self.z = np.empty( Ntot )
        self.w = np.empty( Ntot )

        if Ntot > 0 :
            # Get the 1d arrays of evenly-spaced positions for the particles
            dz = (zmax-zmin)*1./Npz
            z_reg =  zmin + dz*( np.arange(Npz) + 0.5 )
            dr = (rmax-rmin)*1./Npr
            r_reg =  rmin + dr*( np.arange(Npr) + 0.5 )
            dtheta = 2*np.pi/Nptheta
            theta_reg = dtheta * np.arange(Nptheta)

            # Get the corresponding particles positions
            # (copy=True is important here, since it allows to
            # change the angles individually)
            zp, rp, thetap = np.meshgrid( z_reg, r_reg, theta_reg, copy=True)
            # Prevent the particles from being aligned along any direction
            unalign_angles( thetap, Npr, Npz, method='random' )
            # Flatten them (This performs a memory copy)
            r = rp.flatten()
            self.x[:] = r * np.cos( thetap.flatten() )
            self.y[:] = r * np.sin( thetap.flatten() )
            self.z[:] = zp.flatten()

            # Get the weights (i.e. charge of each macroparticle), which
            # are equal to the density times the volume r d\theta dr dz
            self.w[:] = q * n * r * dtheta*dr*dz
            # Modulate it by the density profile
            if dens_func is not None :
                self.w[:] = self.w * dens_func( self.z, r )

        # Allocate arrays for the particles sorting when using CUDA
        if self.use_cuda:
            if grid_shape is None:
                raise ValueError("A `grid_shape` is needed when running "
                "on the GPU.\nPlease provide it when initializing particles.")
            self.cell_idx = np.empty( Ntot, dtype=np.int32)
            self.sorted_idx = np.arange( Ntot, dtype=np.uint32)
            self.sorting_buffer = np.arange( Ntot, dtype=np.float64 )
            self.prefix_sum = np.empty( grid_shape[0]*grid_shape[1],
                                        dtype=np.int32 )
            # Register boolean that records if the particles are sorted or not
            self.sorted = False

    def send_particles_to_gpu( self ):
        """
        Copy the particles to the GPU.
        Particle arrays of self now point to the GPU arrays.
        """
        if self.use_cuda:
            # Send positions, velocities, inverse gamma and weights
            # to the GPU (CUDA)
            self.x = cuda.to_device(self.x)
            self.y = cuda.to_device(self.y)
            self.z = cuda.to_device(self.z)
            self.ux = cuda.to_device(self.ux)
            self.uy = cuda.to_device(self.uy)
            self.uz = cuda.to_device(self.uz)
            self.inv_gamma = cuda.to_device(self.inv_gamma)
            self.w = cuda.to_device(self.w)

            # Copy arrays on the GPU for the field
            # gathering and the particle push
            self.Ex = cuda.to_device(self.Ex)
            self.Ey = cuda.to_device(self.Ey)
            self.Ez = cuda.to_device(self.Ez)
            self.Bx = cuda.to_device(self.Bx)
            self.By = cuda.to_device(self.By)
            self.Bz = cuda.to_device(self.Bz)

            # Copy arrays on the GPU for the sorting
            self.cell_idx = cuda.to_device(self.cell_idx)
            self.sorted_idx = cuda.to_device(self.sorted_idx)
            self.sorting_buffer = cuda.to_device(self.sorting_buffer)
            self.prefix_sum = cuda.to_device(self.prefix_sum)

    def receive_particles_from_gpu( self ):
        """
        Receive the particles from the GPU.
        Particle arrays are accessible by the CPU again.
        """
        if self.use_cuda:
            # Copy the positions, velocities, inverse gamma and weights
            # to the GPU (CUDA)
            self.x = self.x.copy_to_host()
            self.y = self.y.copy_to_host()
            self.z = self.z.copy_to_host()
            self.ux = self.ux.copy_to_host()
            self.uy = self.uy.copy_to_host()
            self.uz = self.uz.copy_to_host()
            self.inv_gamma = self.inv_gamma.copy_to_host()
            self.w = self.w.copy_to_host()

            # Copy arrays on the CPU for the field
            # gathering and the particle push
            self.Ex = self.Ex.copy_to_host()
            self.Ey = self.Ey.copy_to_host()
            self.Ez = self.Ez.copy_to_host()
            self.Bx = self.Bx.copy_to_host()
            self.By = self.By.copy_to_host()
            self.Bz = self.Bz.copy_to_host()

            # Copy arrays on the CPU
            # that represent the sorting arrays
            self.cell_idx = self.cell_idx.copy_to_host()
            self.sorted_idx = self.sorted_idx.copy_to_host()
            self.sorting_buffer = self.sorting_buffer.copy_to_host()
            self.prefix_sum = self.prefix_sum.copy_to_host()

    def rearrange_particle_arrays( self ):
        """
        Rearranges the particle data arrays to match with the sorted
        cell index array. The sorted index array is used to resort the
        arrays. A particle buffer is used to temporarily store
        the rearranged data.
        """
        # Get the threads per block and the blocks per grid
        dim_grid_1d, dim_block_1d = cuda_tpb_bpg_1d( self.Ntot )
        # Iterate over particle attributes
        for attr in ['x', 'y', 'z', 'ux', 'uy', 'uz', 'w', 'inv_gamma']:
            # Get particle GPU array
            val = getattr(self, attr)
            # Write particle data to particle buffer array while rearranging
            write_sorting_buffer[dim_grid_1d, dim_block_1d](
                self.sorted_idx, val, self.sorting_buffer)
            # Assign the particle buffer to
            # the initial particle data array
            setattr(self, attr, self.sorting_buffer)
            # Assign the old particle data array to
            # the particle buffer
            self.sorting_buffer = val

    def push_p( self ) :
        """
        Advance the particles' momenta over one timestep, using the Vay pusher
        Reference : Vay, Physics of Plasmas 15, 056701 (2008)

        This assumes that the momenta (ux, uy, uz) are initially one
        half-timestep *behind* the positions (x, y, z), and it brings
        them one half-timestep *ahead* of the positions.
        """
        if self.use_numba :
            push_p_numba(self.ux, self.uy, self.uz, self.inv_gamma,
                    self.Ex, self.Ey, self.Ez, self.Bx, self.By, self.Bz,
                    self.q, self.m, self.Ntot, self.dt )
        elif self.use_cuda:
            # Get the threads per block and the blocks per grid
            dim_grid_1d, dim_block_1d = cuda_tpb_bpg_1d( self.Ntot )
            # Call the CUDA Kernel for the particle push
            push_p_gpu[dim_grid_1d, dim_block_1d](
                    self.ux, self.uy, self.uz, self.inv_gamma,
                    self.Ex, self.Ey, self.Ez,
                    self.Bx, self.By, self.Bz,
                    self.q, self.m, self.Ntot, self.dt )
        else :
            push_p_numpy(self.ux, self.uy, self.uz, self.inv_gamma,
                    self.Ex, self.Ey, self.Ez, self.Bx, self.By, self.Bz,
                    self.q, self.m, self.Ntot, self.dt )

    def halfpush_x( self ) :
        """
        Advance the particles' positions over one half-timestep

        This assumes that the positions (x, y, z) are initially either
        one half-timestep *behind* the momenta (ux, uy, uz), or at the
        same timestep as the momenta.
        """
        if self.use_cuda:
            # Get the threads per block and the blocks per grid
            dim_grid_1d, dim_block_1d = cuda_tpb_bpg_1d( self.Ntot )
            # Call the CUDA Kernel for halfpush in x
            push_x_gpu[dim_grid_1d, dim_block_1d](
                self.x, self.y, self.z,
                self.ux, self.uy, self.uz,
                self.inv_gamma, self.dt, self.v_galilean )
            # The particle array is unsorted after the push in x
            self.sorted = False
        else :
            push_x_numpy(self.x, self.y, self.z,
                self.ux, self.uy, self.uz,
<<<<<<< HEAD
                self.inv_gamma, self.dt, self.v_galilean)
=======
                self.inv_gamma, self.dt )
>>>>>>> ff624a9a

    def gather( self, grid ) :
        """
        Gather the fields onto the macroparticles using numpy

        This assumes that the particle positions are currently at
        the same timestep as the field that is to be gathered.

        Parameter
        ----------
        grid : a list of InterpolationGrid objects
             (one InterpolationGrid object per azimuthal mode)
             Contains the field values on the interpolation grid
        """
        if self.use_cuda == True:
            # Get the threads per block and the blocks per grid
            dim_grid_1d, dim_block_1d = cuda_tpb_bpg_1d( self.Ntot )
            # Call the CUDA Kernel for the gathering of E and B Fields
            # for Mode 0 and 1 only.
            gather_field_gpu[dim_grid_1d, dim_block_1d](
                 self.x, self.y, self.z,
                 grid[0].invdz, grid[0].zmin, grid[0].Nz,
                 grid[0].invdr, grid[0].rmin, grid[0].Nr,
                 grid[0].Er, grid[0].Et, grid[0].Ez,
                 grid[1].Er, grid[1].Et, grid[1].Ez,
                 grid[0].Br, grid[0].Bt, grid[0].Bz,
                 grid[1].Br, grid[1].Bt, grid[1].Bz,
                 self.Ex, self.Ey, self.Ez,
                 self.Bx, self.By, self.Bz)
        else:
            # Preliminary arrays for the cylindrical conversion
            r = np.sqrt( self.x**2 + self.y**2 )
            # Avoid division by 0.
            invr = 1./np.where( r!=0., r, 1. )
            cos = np.where( r!=0., self.x*invr, 1. )
            sin = np.where( r!=0., self.y*invr, 0. )

            # Indices and weights
            iz_lower, iz_upper, Sz_lower, Sz_upper = linear_weights( self.z,
                grid[0].invdz, grid[0].zmin, grid[0].Nz, direction='z')
            ir_lower, ir_upper, Sr_lower, Sr_upper, Sr_guard = linear_weights(
                r, grid[0].invdr, grid[0].rmin, grid[0].Nr, direction='r' )

            # Number of modes considered :
            # number of elements in the grid list
            Nm = len(grid)

            # -------------------------------
            # Gather the E field mode by mode
            # -------------------------------
            # Zero the previous fields
            self.Ex[:] = 0.
            self.Ey[:] = 0.
            self.Ez[:] = 0.
            # Prepare auxiliary matrices
            Ft = np.zeros(self.Ntot)
            Fr = np.zeros(self.Ntot)
            exptheta = np.ones(self.Ntot, dtype='complex')
            # exptheta takes the value exp(-im theta) throughout the loop
            for m in range(Nm) :
                # Increment exptheta (notice the - : backward transform)
                if m==1 :
                    exptheta[:].real = cos
                    exptheta[:].imag = -sin
                elif m>1 :
                    exptheta[:] = exptheta*( cos - 1.j*sin )
                # Gather the fields
                # (The sign with which the guards are added
                # depends on whether the fields should be zero on axis)
                if self.use_numba:
                    # Use numba
                    gather_field_numba( exptheta, m, grid[m].Er, Fr,
                        iz_lower, iz_upper, Sz_lower, Sz_upper,
                        ir_lower, ir_upper, Sr_lower, Sr_upper,
                        -(-1.)**m, Sr_guard )
                    gather_field_numba( exptheta, m, grid[m].Et, Ft,
                        iz_lower, iz_upper, Sz_lower, Sz_upper,
                        ir_lower, ir_upper, Sr_lower, Sr_upper,
                        -(-1.)**m, Sr_guard )
                    gather_field_numba( exptheta, m, grid[m].Ez, self.Ez,
                        iz_lower, iz_upper, Sz_lower, Sz_upper,
                        ir_lower, ir_upper, Sr_lower, Sr_upper,
                        (-1.)**m, Sr_guard )
                else:
                    # Use numpy (slower)
                    gather_field_numpy( exptheta, m, grid[m].Er, Fr,
                        iz_lower, iz_upper, Sz_lower, Sz_upper,
                        ir_lower, ir_upper, Sr_lower, Sr_upper,
                        -(-1.)**m, Sr_guard )
                    gather_field_numpy( exptheta, m, grid[m].Et, Ft,
                        iz_lower, iz_upper, Sz_lower, Sz_upper,
                        ir_lower, ir_upper, Sr_lower, Sr_upper,
                        -(-1.)**m, Sr_guard )
                    gather_field_numpy( exptheta, m, grid[m].Ez, self.Ez,
                        iz_lower, iz_upper, Sz_lower, Sz_upper,
                        ir_lower, ir_upper, Sr_lower, Sr_upper,
                        (-1.)**m, Sr_guard )

            # Convert to Cartesian coordinates
            self.Ex[:] = cos*Fr - sin*Ft
            self.Ey[:] = sin*Fr + cos*Ft

            # -------------------------------
            # Gather the B field mode by mode
            # -------------------------------
            # Zero the previous fields
            self.Bx[:] = 0.
            self.By[:] = 0.
            self.Bz[:] = 0.
            # Prepare auxiliary matrices
            Ft[:] = 0.
            Fr[:] = 0.
            exptheta[:] = 1.
            # exptheta takes the value exp(-im theta) throughout the loop
            for m in range(Nm) :
                # Increment exptheta (notice the - : backward transform)
                if m==1 :
                    exptheta[:].real = cos
                    exptheta[:].imag = -sin
                elif m>1 :
                    exptheta[:] = exptheta*( cos - 1.j*sin )
                # Gather the fields
                # (The sign with which the guards are added
                # depends on whether the fields should be zero on axis)
                if self.use_numba:
                    # Use numba
                    gather_field_numba( exptheta, m, grid[m].Br, Fr,
                        iz_lower, iz_upper, Sz_lower, Sz_upper,
                        ir_lower, ir_upper, Sr_lower, Sr_upper,
                        -(-1.)**m, Sr_guard )
                    gather_field_numba( exptheta, m, grid[m].Bt, Ft,
                        iz_lower, iz_upper, Sz_lower, Sz_upper,
                        ir_lower, ir_upper, Sr_lower, Sr_upper,
                        -(-1.)**m, Sr_guard )
                    gather_field_numba( exptheta, m, grid[m].Bz, self.Bz,
                        iz_lower, iz_upper, Sz_lower, Sz_upper,
                        ir_lower, ir_upper, Sr_lower, Sr_upper,
                        (-1.)**m, Sr_guard )
                else:
                    # Use numpy (slower)
                    gather_field_numpy( exptheta, m, grid[m].Br, Fr,
                        iz_lower, iz_upper, Sz_lower, Sz_upper,
                        ir_lower, ir_upper, Sr_lower, Sr_upper,
                        -(-1.)**m, Sr_guard )
                    gather_field_numpy( exptheta, m, grid[m].Bt, Ft,
                        iz_lower, iz_upper, Sz_lower, Sz_upper,
                        ir_lower, ir_upper, Sr_lower, Sr_upper,
                        -(-1.)**m, Sr_guard )
                    gather_field_numpy( exptheta, m, grid[m].Bz, self.Bz,
                        iz_lower, iz_upper, Sz_lower, Sz_upper,
                        ir_lower, ir_upper, Sr_lower, Sr_upper,
                        (-1.)**m, Sr_guard )
            # Convert to Cartesian coordinates
            self.Bx[:] = cos*Fr - sin*Ft
            self.By[:] = sin*Fr + cos*Ft


    def deposit( self, fld, fieldtype ) :
        """
        Deposit the particles charge or current onto the grid, using numpy

        This assumes that the particle positions (and momenta in the case of J)
        are currently at the same timestep as the field that is to be deposited

        Parameter
        ----------
        fld : a Field object
             Contains the list of InterpolationGrid objects with
             the field values as well as the prefix sum.

        fieldtype : string
             Indicates which field to deposit
             Either 'J' or 'rho'
        """
        # Shortcut for the list of InterpolationGrid objects
        grid = fld.interp

        if self.use_cuda == True:
            # Get the threads per block and the blocks per grid
            dim_grid_2d_flat, dim_block_2d_flat = cuda_tpb_bpg_1d(
                                                    grid[0].Nz*grid[0].Nr )
            dim_grid_2d, dim_block_2d = cuda_tpb_bpg_2d(
                                          grid[0].Nz, grid[0].Nr )

            # Create the helper arrays for deposition
            d_F0, d_F1, d_F2, d_F3 = cuda_deposition_arrays(
                grid[0].Nz, grid[0].Nr, fieldtype = fieldtype )

            # Sort the particles
            if self.sorted == False:
                self.sort_particles(fld = fld)
                # The particles are now sorted and rearranged
                self.sorted = True

            # Call the CUDA Kernel for the deposition of rho or J
            # for Mode 0 and 1 only.
            # Rho
            if fieldtype == 'rho':
                # Deposit rho in each of four directions
                deposit_rho_gpu[dim_grid_2d_flat, dim_block_2d_flat](
                    self.x, self.y, self.z, self.w,
                    grid[0].invdz, grid[0].zmin, grid[0].Nz,
                    grid[0].invdr, grid[0].rmin, grid[0].Nr,
                    d_F0, d_F1, d_F2, d_F3,
                    self.cell_idx, self.prefix_sum)
                # Add the four directions together
                add_rho[dim_grid_2d, dim_block_2d](
                    grid[0].rho, grid[1].rho,
                    d_F0, d_F1, d_F2, d_F3)
            # J
            elif fieldtype == 'J':
                # Deposit J in each of four directions
                deposit_J_gpu[dim_grid_2d_flat, dim_block_2d_flat](
                    self.x, self.y, self.z, self.w,
                    self.ux, self.uy, self.uz, self.inv_gamma,
                    grid[0].invdz, grid[0].zmin, grid[0].Nz,
                    grid[0].invdr, grid[0].rmin, grid[0].Nr,
                    d_F0, d_F1, d_F2, d_F3,
                    self.cell_idx, self.prefix_sum)
                # Add the four directions together
                add_J[dim_grid_2d, dim_block_2d](
                    grid[0].Jr, grid[1].Jr,
                    grid[0].Jt, grid[1].Jt,
                    grid[0].Jz, grid[1].Jz,
                    d_F0, d_F1, d_F2, d_F3)
            else :
                raise ValueError(
        "`fieldtype` should be either 'J' or 'rho', but is `%s`" %fieldtype )

        # CPU version
        else:
            # Preliminary arrays for the cylindrical conversion
            r = np.sqrt( self.x**2 + self.y**2 )
            # Avoid division by 0.
            invr = 1./np.where( r!=0., r, 1. )
            cos = np.where( r!=0., self.x*invr, 1. )
            sin = np.where( r!=0., self.y*invr, 0. )

            # Indices and weights
            iz_lower, iz_upper, Sz_lower, Sz_upper = linear_weights(
                self.z, grid[0].invdz, grid[0].zmin, grid[0].Nz, direction='z')
            ir_lower, ir_upper, Sr_lower, Sr_upper, Sr_guard = linear_weights(
                r, grid[0].invdr, grid[0].rmin, grid[0].Nr, direction='r')

            # Number of modes considered :
            # number of elements in the grid list
            Nm = len(grid)

            if fieldtype == 'rho' :
                # ---------------------------------------
                # Deposit the charge density mode by mode
                # ---------------------------------------
                # Prepare auxiliary matrix
                exptheta = np.ones( self.Ntot, dtype='complex')
                # exptheta takes the value exp(im theta) throughout the loop
                for m in range(Nm) :
                    # Increment exptheta (notice the + : forward transform)
                    if m==1 :
                        exptheta[:].real = cos
                        exptheta[:].imag = sin
                    elif m>1 :
                        exptheta[:] = exptheta*( cos + 1.j*sin )
                    # Deposit the fields
                    # (The sign -1 with which the guards are added is not
                    # trivial to derive but avoids artifacts on the axis)
                    if self.use_numba :
                        # Use numba
                        deposit_field_numba( self.w*exptheta, grid[m].rho,
                            iz_lower, iz_upper, Sz_lower, Sz_upper,
                            ir_lower, ir_upper, Sr_lower, Sr_upper,
                            -1., Sr_guard )
                    else:
                        # Use numpy (slower)
                        deposit_field_numpy( self.w*exptheta, grid[m].rho,
                            iz_lower, iz_upper, Sz_lower, Sz_upper,
                            ir_lower, ir_upper, Sr_lower, Sr_upper,
                            -1., Sr_guard )

            elif fieldtype == 'J' :
                # ----------------------------------------
                # Deposit the current density mode by mode
                # ----------------------------------------
                # Calculate the currents
                Jr = self.w * c * self.inv_gamma*( cos*self.ux + sin*self.uy )
                Jt = self.w * c * self.inv_gamma*( cos*self.uy - sin*self.ux )
                Jz = self.w * c * self.inv_gamma*self.uz
                # Prepare auxiliary matrix
                exptheta = np.ones( self.Ntot, dtype='complex')
                # exptheta takes the value exp(im theta) throughout the loop
                for m in range(Nm) :
                    # Increment exptheta (notice the + : forward transform)
                    if m==1 :
                        exptheta[:].real = cos
                        exptheta[:].imag = sin
                    elif m>1 :
                        exptheta[:] = exptheta*( cos + 1.j*sin )
                    # Deposit the fields
                    # (The sign -1 with which the guards are added is not
                    # trivial to derive but avoids artifacts on the axis)
                    if self.use_numba:
                        # Use numba
                        deposit_field_numba( Jr*exptheta, grid[m].Jr,
                            iz_lower, iz_upper, Sz_lower, Sz_upper,
                            ir_lower, ir_upper, Sr_lower, Sr_upper,
                            -1., Sr_guard )
                        deposit_field_numba( Jt*exptheta, grid[m].Jt,
                            iz_lower, iz_upper, Sz_lower, Sz_upper,
                            ir_lower, ir_upper, Sr_lower, Sr_upper,
                            -1., Sr_guard )
                        deposit_field_numba( Jz*exptheta, grid[m].Jz,
                            iz_lower, iz_upper, Sz_lower, Sz_upper,
                            ir_lower, ir_upper, Sr_lower, Sr_upper,
                            -1., Sr_guard )
                    else:
                        # Use numpy (slower)
                        deposit_field_numpy( Jr*exptheta, grid[m].Jr,
                            iz_lower, iz_upper, Sz_lower, Sz_upper,
                            ir_lower, ir_upper, Sr_lower, Sr_upper,
                            -1., Sr_guard )
                        deposit_field_numpy( Jt*exptheta, grid[m].Jt,
                            iz_lower, iz_upper, Sz_lower, Sz_upper,
                            ir_lower, ir_upper, Sr_lower, Sr_upper,
                            -1., Sr_guard )
                        deposit_field_numpy( Jz*exptheta, grid[m].Jz,
                            iz_lower, iz_upper, Sz_lower, Sz_upper,
                            ir_lower, ir_upper, Sr_lower, Sr_upper,
                            -1., Sr_guard )
            else :
                raise ValueError(
        "`fieldtype` should be either 'J' or 'rho', but is `%s`" %fieldtype )

    def sort_particles(self, fld):
        """
        Sort the particles by performing the following steps:
        1. Get fied cell index
        2. Sort field cell index
        3. Parallel prefix sum
        4. Rearrange particle arrays

        Parameter
        ----------
        fld : a Field object
             Contains the list of InterpolationGrid objects with
             the field values as well as the prefix sum.
        """
        # Shortcut for interpolation grids
        grid = fld.interp
        # Get the threads per block and the blocks per grid
        dim_grid_1d, dim_block_1d = cuda_tpb_bpg_1d( self.Ntot )
        dim_grid_2d_flat, dim_block_2d_flat = cuda_tpb_bpg_1d(
                                                grid[0].Nz*grid[0].Nr )
        # ------------------------
        # Sorting of the particles
        # ------------------------
        # Get the cell index of each particle
        # (defined by iz_lower and ir_lower)
        get_cell_idx_per_particle[dim_grid_1d, dim_block_1d](
            self.cell_idx,
            self.sorted_idx,
            self.x, self.y, self.z,
            grid[0].invdz, grid[0].zmin, grid[0].Nz,
            grid[0].invdr, grid[0].rmin, grid[0].Nr)
        # Sort the cell index array and modify the sorted_idx array
        # accordingly. The value of the sorted_idx array corresponds
        # to the index of the sorted particle in the other particle
        # arrays.
        sort_particles_per_cell(self.cell_idx, self.sorted_idx)
        # Reset the old prefix sum
        fld.prefix_sum_shift = 0
        reset_prefix_sum[dim_grid_2d_flat, dim_block_2d_flat](self.prefix_sum)
        # Perform the inclusive parallel prefix sum
        incl_prefix_sum[dim_grid_1d, dim_block_1d](
            self.cell_idx, self.prefix_sum)
        # Rearrange the particle arrays
        self.rearrange_particle_arrays()<|MERGE_RESOLUTION|>--- conflicted
+++ resolved
@@ -149,10 +149,7 @@
         self.Nptheta = Nptheta
         self.dens_func = dens_func
         self.continuous_injection = continuous_injection
-<<<<<<< HEAD
         self.v_galilean = v_galilean
-=======
->>>>>>> ff624a9a
 
         # Initialize the momenta
         self.uz = uz_m * np.ones(Ntot) + uz_th * np.random.normal(size=Ntot)
@@ -353,11 +350,7 @@
         else :
             push_x_numpy(self.x, self.y, self.z,
                 self.ux, self.uy, self.uz,
-<<<<<<< HEAD
                 self.inv_gamma, self.dt, self.v_galilean)
-=======
-                self.inv_gamma, self.dt )
->>>>>>> ff624a9a
 
     def gather( self, grid ) :
         """
